--- conflicted
+++ resolved
@@ -95,7 +95,6 @@
       if (!fieldInfo.trackingRef) {
         return binding.readNullable(buffer, serializer, nullable);
       }
-      refResolver.preserveRefId(-1);
       // whether tracking ref is recorded in `fieldInfo.serializer`, so it's still
       // consistent with jit serializer.
       fieldValue = binding.readRef(buffer, serializer);
@@ -110,7 +109,6 @@
           fieldValue = refResolver.getReadObject();
         }
       } else {
-        refResolver.preserveRefId(-1);
         if (nullable) {
           byte headFlag = buffer.readByte();
           if (headFlag == Fury.NULL_FLAG) {
@@ -148,7 +146,6 @@
 
   static Object readContainerFieldValue(
       SerializationBinding binding,
-      RefResolver refResolver,
       Generics generics,
       GenericTypeField fieldInfo,
       MemoryBuffer buffer) {
@@ -158,11 +155,7 @@
       fieldValue = binding.readContainerFieldValueRef(buffer, fieldInfo);
       generics.popGenericType();
     } else {
-<<<<<<< HEAD
       binding.preserveRefId(-1);
-=======
-      refResolver.preserveRefId(-1);
->>>>>>> 6b9162f9
       boolean nullable = fieldInfo.nullable;
       if (nullable) {
         byte headFlag = buffer.readByte();
